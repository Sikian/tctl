module github.com/temporalio/tctl

go 1.18

require (
	github.com/fatih/color v1.13.0
	github.com/gogo/protobuf v1.3.2
	github.com/gogo/status v1.1.1
	github.com/golang/mock v1.6.0
	github.com/gorilla/websocket v1.5.0
	github.com/hashicorp/go-hclog v1.3.1
	github.com/hashicorp/go-plugin v1.4.5
	github.com/olekukonko/tablewriter v0.0.5
	github.com/olivere/elastic/v7 v7.0.32
	github.com/pborman/uuid v1.2.1
	github.com/stretchr/testify v1.8.1
	github.com/temporalio/tctl-kit v0.0.0-20221128225502-a682971cf481
	github.com/urfave/cli v1.22.10
	github.com/urfave/cli/v2 v2.4.0
	go.temporal.io/api v1.18.1
	go.temporal.io/sdk v1.21.1
	go.temporal.io/server v1.18.1-0.20230217005328-b313b7f58641
	golang.org/x/exp v0.0.0-20221126150942-6ab00d035af9
	google.golang.org/grpc v1.53.0
)

require (
<<<<<<< HEAD
	cloud.google.com/go v0.105.0 // indirect
	cloud.google.com/go/compute v1.12.1 // indirect
	cloud.google.com/go/compute/metadata v0.2.1 // indirect
	cloud.google.com/go/iam v0.7.0 // indirect
	cloud.google.com/go/storage v1.27.0 // indirect
	github.com/alitto/pond v1.8.3 // indirect
=======
	cloud.google.com/go v0.107.0 // indirect
	cloud.google.com/go/compute v1.15.1 // indirect
	cloud.google.com/go/compute/metadata v0.2.3 // indirect
	cloud.google.com/go/iam v0.8.0 // indirect
	cloud.google.com/go/storage v1.28.0 // indirect
>>>>>>> 5920e29c
	github.com/apache/thrift v0.17.0 // indirect
	github.com/aws/aws-sdk-go v1.44.151 // indirect
	github.com/benbjohnson/clock v1.3.0 // indirect
	github.com/beorn7/perks v1.0.1 // indirect
	github.com/blang/semver/v4 v4.0.0 // indirect
	github.com/cactus/go-statsd-client/statsd v0.0.0-20200423205355-cb0885a1018c // indirect
	github.com/cenkalti/backoff/v4 v4.2.0 // indirect
	github.com/cespare/xxhash/v2 v2.2.0 // indirect
	github.com/cpuguy83/go-md2man/v2 v2.0.2 // indirect
	github.com/davecgh/go-spew v1.1.1 // indirect
	github.com/dgryski/go-farm v0.0.0-20200201041132-a6ae2369ad13 // indirect
	github.com/dustin/go-humanize v1.0.0 // indirect
	github.com/facebookgo/clock v0.0.0-20150410010913-600d898af40a // indirect
	github.com/gammazero/deque v0.2.0 // indirect
	github.com/gammazero/workerpool v1.1.3 // indirect
	github.com/go-logr/logr v1.2.3 // indirect
	github.com/go-logr/stdr v1.2.2 // indirect
	github.com/go-sql-driver/mysql v1.6.0 // indirect
	github.com/gocql/gocql v1.3.0 // indirect
	github.com/gogo/googleapis v1.4.1 // indirect
	github.com/golang/groupcache v0.0.0-20210331224755-41bb18bfe9da // indirect
	github.com/golang/protobuf v1.5.2 // indirect
	github.com/golang/snappy v0.0.4 // indirect
	github.com/google/go-cmp v0.5.9 // indirect
	github.com/google/uuid v1.3.0 // indirect
	github.com/googleapis/enterprise-certificate-proxy v0.2.0 // indirect
	github.com/googleapis/gax-go/v2 v2.7.0 // indirect
	github.com/grpc-ecosystem/go-grpc-middleware v1.3.0 // indirect
	github.com/grpc-ecosystem/grpc-gateway/v2 v2.14.0 // indirect
	github.com/hailocab/go-hostpool v0.0.0-20160125115350-e80d13ce29ed // indirect
	github.com/hashicorp/yamux v0.1.1 // indirect
	github.com/iancoleman/strcase v0.2.0 // indirect
	github.com/jmespath/go-jmespath v0.4.0 // indirect
	github.com/jmoiron/sqlx v1.3.5 // indirect
	github.com/jonboulle/clockwork v0.3.0 // indirect
	github.com/josharian/intern v1.0.0 // indirect
	github.com/kballard/go-shellquote v0.0.0-20180428030007-95032a82bc51 // indirect
	github.com/lib/pq v1.10.7 // indirect
	github.com/mailru/easyjson v0.7.7 // indirect
	github.com/mattn/go-colorable v0.1.13 // indirect
	github.com/mattn/go-isatty v0.0.16 // indirect
	github.com/mattn/go-runewidth v0.0.14 // indirect
	github.com/matttproud/golang_protobuf_extensions v1.0.4 // indirect
	github.com/mitchellh/go-testing-interface v1.14.1 // indirect
	github.com/oklog/run v1.1.0 // indirect
	github.com/opentracing/opentracing-go v1.2.0 // indirect
	github.com/pkg/errors v0.9.1 // indirect
	github.com/pmezard/go-difflib v1.0.0 // indirect
	github.com/prometheus/client_golang v1.14.0 // indirect
	github.com/prometheus/client_model v0.3.0 // indirect
	github.com/prometheus/common v0.37.0 // indirect
	github.com/prometheus/procfs v0.8.0 // indirect
	github.com/rcrowley/go-metrics v0.0.0-20201227073835-cf1acfcdf475 // indirect
	github.com/remyoudompheng/bigfft v0.0.0-20220927061507-ef77025ab5aa // indirect
	github.com/rivo/uniseg v0.4.3 // indirect
	github.com/robfig/cron v1.2.0 // indirect
	github.com/robfig/cron/v3 v3.0.1 // indirect
	github.com/russross/blackfriday/v2 v2.1.0 // indirect
	github.com/sirupsen/logrus v1.9.0 // indirect
	github.com/stretchr/objx v0.5.0 // indirect
	github.com/temporalio/ringpop-go v0.0.0-20220818230611-30bf23b490b2 // indirect
	github.com/temporalio/tchannel-go v1.22.1-0.20220818200552-1be8d8cffa5b // indirect
	github.com/twmb/murmur3 v1.1.6 // indirect
	github.com/uber-common/bark v1.3.0 // indirect
	github.com/uber-go/tally/v4 v4.1.3 // indirect
	github.com/xwb1989/sqlparser v0.0.0-20180606152119-120387863bf2 // indirect
	go.opencensus.io v0.24.0 // indirect
	go.opentelemetry.io/contrib/instrumentation/google.golang.org/grpc/otelgrpc v0.36.4 // indirect
	go.opentelemetry.io/otel v1.11.2 // indirect
	go.opentelemetry.io/otel/exporters/otlp/internal/retry v1.11.2 // indirect
	go.opentelemetry.io/otel/exporters/otlp/otlpmetric v0.34.0 // indirect
	go.opentelemetry.io/otel/exporters/otlp/otlpmetric/otlpmetricgrpc v0.34.0 // indirect
	go.opentelemetry.io/otel/exporters/otlp/otlptrace v1.11.2 // indirect
	go.opentelemetry.io/otel/exporters/otlp/otlptrace/otlptracegrpc v1.11.2 // indirect
	go.opentelemetry.io/otel/exporters/prometheus v0.34.0 // indirect
	go.opentelemetry.io/otel/metric v0.34.0 // indirect
	go.opentelemetry.io/otel/sdk v1.11.2 // indirect
	go.opentelemetry.io/otel/sdk/metric v0.34.0 // indirect
	go.opentelemetry.io/otel/trace v1.11.2 // indirect
	go.opentelemetry.io/proto/otlp v0.19.0 // indirect
	go.uber.org/atomic v1.10.0 // indirect
	go.uber.org/dig v1.15.0 // indirect
	go.uber.org/fx v1.18.2 // indirect
	go.uber.org/multierr v1.8.0 // indirect
	go.uber.org/zap v1.24.0 // indirect
	golang.org/x/mod v0.7.0 // indirect
	golang.org/x/net v0.7.0 // indirect
	golang.org/x/oauth2 v0.4.0 // indirect
	golang.org/x/sys v0.5.0 // indirect
	golang.org/x/text v0.7.0 // indirect
	golang.org/x/time v0.2.0 // indirect
	golang.org/x/tools v0.3.0 // indirect
	golang.org/x/xerrors v0.0.0-20220907171357-04be3eba64a2 // indirect
	google.golang.org/api v0.103.0 // indirect
	google.golang.org/appengine v1.6.7 // indirect
	google.golang.org/genproto v0.0.0-20230209215440-0dfe4f8abfcc // indirect
	google.golang.org/protobuf v1.28.1 // indirect
	gopkg.in/inf.v0 v0.9.1 // indirect
	gopkg.in/validator.v2 v2.0.1 // indirect
	gopkg.in/yaml.v3 v3.0.1 // indirect
	lukechampine.com/uint128 v1.2.0 // indirect
	modernc.org/cc/v3 v3.40.0 // indirect
	modernc.org/ccgo/v3 v3.16.13 // indirect
	modernc.org/libc v1.21.5 // indirect
	modernc.org/mathutil v1.5.0 // indirect
	modernc.org/memory v1.4.0 // indirect
	modernc.org/opt v0.1.3 // indirect
	modernc.org/sqlite v1.20.0 // indirect
	modernc.org/strutil v1.1.3 // indirect
	modernc.org/token v1.1.0 // indirect
)<|MERGE_RESOLUTION|>--- conflicted
+++ resolved
@@ -25,20 +25,12 @@
 )
 
 require (
-<<<<<<< HEAD
-	cloud.google.com/go v0.105.0 // indirect
-	cloud.google.com/go/compute v1.12.1 // indirect
-	cloud.google.com/go/compute/metadata v0.2.1 // indirect
-	cloud.google.com/go/iam v0.7.0 // indirect
-	cloud.google.com/go/storage v1.27.0 // indirect
-	github.com/alitto/pond v1.8.3 // indirect
-=======
 	cloud.google.com/go v0.107.0 // indirect
 	cloud.google.com/go/compute v1.15.1 // indirect
 	cloud.google.com/go/compute/metadata v0.2.3 // indirect
 	cloud.google.com/go/iam v0.8.0 // indirect
 	cloud.google.com/go/storage v1.28.0 // indirect
->>>>>>> 5920e29c
+  github.com/alitto/pond v1.8.3 // indirect
 	github.com/apache/thrift v0.17.0 // indirect
 	github.com/aws/aws-sdk-go v1.44.151 // indirect
 	github.com/benbjohnson/clock v1.3.0 // indirect
