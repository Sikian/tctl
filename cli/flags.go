--- conflicted
+++ resolved
@@ -229,8 +229,6 @@
 	FlagVersion                       = "version"
 	FlagPort                          = "port"
 	FlagEnableConnection              = "enable-connection"
-<<<<<<< HEAD
-	FlagFollow                        = "follow"
 	FlagMore                          = "more"
 	FlagElasticsearchURL              = "url"
 	FlagMinEventVersion               = "min-event-version"
@@ -246,9 +244,7 @@
 	FlagConnectionEnable              = "enable-connection"
 	FlagDLQType                       = "dlq-type"
 	FlagMaxMessageCount               = "max-message-count"
-=======
 	FlagFollowAlias                   = []string{"f"}
->>>>>>> 2efc2aa7
 
 	FlagProtoType  = "type"
 	FlagHexData    = "hex-data"
